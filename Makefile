--- conflicted
+++ resolved
@@ -1,10 +1,5 @@
-<<<<<<< HEAD
-#USE-MPI = yes  # set this if you want to run in embarrassingly parallel
-#USE-HDF5 = yes # set this if you want to read in hdf5 trees (requires hdf5 libraries)
-=======
 #USE-MPI = yes # set this if you want to run in embarrassingly parallel
 USE-HDF5 = yes # set this if you want to read in hdf5 trees (requires hdf5 libraries)
->>>>>>> c2e7a7e2
 
 ROOT_DIR:=$(shell dirname $(realpath $(lastword $(MAKEFILE_LIST))))
 LIBS :=
@@ -63,11 +58,7 @@
 # Files required for HDF5 -> needs to be defined outside of the
 # if condition (for DO_CHECKS); otherwise `make clean` will not
 # clean the H5_OBJS
-<<<<<<< HEAD
-H5_SRC := io/read_tree_hdf5.c #io/read_tree_genesis_standard_hdf5.c
-=======
 H5_SRC := io/read_tree_lhalo_hdf5.c io/save_gals_hdf5.c
->>>>>>> c2e7a7e2
 H5_INCL := $(H5_SRC:.c=.h)
 H5_OBJS := $(H5_SRC:.c=.o)
 
